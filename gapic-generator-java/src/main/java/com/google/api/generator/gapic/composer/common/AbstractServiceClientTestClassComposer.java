--- conflicted
+++ resolved
@@ -909,7 +909,6 @@
     }
   }
 
-<<<<<<< HEAD
   private static TypeNode getCallSettingsTypeHelper(
       Method protoMethod, TypeStore typeStore, boolean isBuilder) {
     Class callSettingsClazz = isBuilder ? UnaryCallSettings.Builder.class : UnaryCallSettings.class;
@@ -950,8 +949,6 @@
         ConcreteReference.builder().setClazz(callSettingsClazz).setGenerics(generics).build());
   }
 
-=======
->>>>>>> 13deabda
   protected static TypeNode getCallableType(Method protoMethod) {
     Preconditions.checkState(
         !protoMethod.stream().equals(Method.Stream.NONE),
