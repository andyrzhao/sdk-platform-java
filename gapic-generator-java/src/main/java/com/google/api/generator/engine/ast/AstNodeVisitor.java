// Copyright 2020 Google LLC
//
// Licensed under the Apache License, Version 2.0 (the "License");
// you may not use this file except in compliance with the License.
// You may obtain a copy of the License at
//
//      http://www.apache.org/licenses/LICENSE-2.0
//
// Unless required by applicable law or agreed to in writing, software
// distributed under the License is distributed on an "AS IS" BASIS,
// WITHOUT WARRANTIES OR CONDITIONS OF ANY KIND, either express or implied.
// See the License for the specific language governing permissions and
// limitations under the License.

package com.google.api.generator.engine.ast;

public interface AstNodeVisitor {
  /** Writes the syntatically-correct Java code representation of this node. */
  public void visit(IdentifierNode identifier);

  public void visit(TypeNode type);

  public void visit(ScopeNode scope);

  public void visit(ReferenceTypeNode reference);

  /** =============================== EXPRESSIONS =============================== */
  public void visit(ValueExpr valueExpr);

  public void visit(VariableExpr variableExpr);

<<<<<<< HEAD
  public void visit(VariableDeclExpr variableDeclExpr);

  /** =============================== STATEMENT =============================== */
  public String visit(LineComment lineComment);

  public String visit(BlockComment blockComment);

  public String visit(JavaDocComment javaDocComment);
=======
  public void visit(AssignmentExpr assignmentExpr);
>>>>>>> b2f915f0
}<|MERGE_RESOLUTION|>--- conflicted
+++ resolved
@@ -29,8 +29,7 @@
 
   public void visit(VariableExpr variableExpr);
 
-<<<<<<< HEAD
-  public void visit(VariableDeclExpr variableDeclExpr);
+  public void visit(AssignmentExpr assignmentExpr);
 
   /** =============================== STATEMENT =============================== */
   public String visit(LineComment lineComment);
@@ -38,7 +37,4 @@
   public String visit(BlockComment blockComment);
 
   public String visit(JavaDocComment javaDocComment);
-=======
-  public void visit(AssignmentExpr assignmentExpr);
->>>>>>> b2f915f0
 }