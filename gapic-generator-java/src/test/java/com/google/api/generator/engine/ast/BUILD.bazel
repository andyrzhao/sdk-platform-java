package(default_visibility = ["//visibility:public"])

TESTS = [
    "AssignmentExprTest",
    "ExprStatementTest",
    "ForStatementTest",
    "ClassDefinitionTest",
    "MethodDefinitionTest",
    "IdentifierNodeTest",
    "TryCatchStatementTest",
    "PrimitiveValueTest",
    "ReferenceTest",
    "TernaryExprTest",
    "NullObjectValueTest",
<<<<<<< HEAD
    "JavaDocCommentTest",
=======
    "VariableTest",
    "VariableExprTest",
>>>>>>> a5347748
]

filegroup(
    name = "ast_files",
    srcs = ["{0}.java".format(f) for f in TESTS],
)

[java_test(
    name = test_name,
    srcs = ["{0}.java".format(test_name)],
    test_class = "com.google.api.generator.engine.ast.{0}".format(test_name),
    deps = [
        "//src/main/java/com/google/api/generator/engine/ast",
        "@com_google_guava_guava__com_google_api_codegen//jar",
        "@com_google_truth_truth//jar",
        "@junit_junit//jar",
    ],
) for test_name in TESTS]<|MERGE_RESOLUTION|>--- conflicted
+++ resolved
@@ -12,12 +12,9 @@
     "ReferenceTest",
     "TernaryExprTest",
     "NullObjectValueTest",
-<<<<<<< HEAD
     "JavaDocCommentTest",
-=======
     "VariableTest",
     "VariableExprTest",
->>>>>>> a5347748
 ]
 
 filegroup(
