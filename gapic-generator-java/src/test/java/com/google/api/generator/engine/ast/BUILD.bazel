--- conflicted
+++ resolved
@@ -10,13 +10,8 @@
     "NullObjectValueTest",
     "PrimitiveValueTest",
     "ReferenceTest",
-<<<<<<< HEAD
+    "TernaryExprTest",
     "TryCatchStatementTest",
-=======
-    "TernaryExprTest",
-    "NullObjectValueTest",
-    "VariableTest",
->>>>>>> ef55300f
     "VariableExprTest",
     "VariableTest",
 ]
