--- conflicted
+++ resolved
@@ -399,7 +399,6 @@
     BlockStatement blockStatement =
         BlockStatement.builder().setBody(Arrays.asList(ExprStatement.withExpr(methodExpr))).build();
 
-<<<<<<< HEAD
     blockStatement.accept(writerVisitor);
     assertEquals(writerVisitor.write(), "{\nSomeClass.foobar();\n}\n");
   }
@@ -421,12 +420,6 @@
 
     blockStatement.accept(writerVisitor);
     assertEquals(writerVisitor.write(), "static {\nSomeClass.foobar();\nSomeClass.foobar();\n}\n");
-=======
-    whileStatement.accept(writerVisitor);
-    assertEquals(
-        writerVisitor.write(),
-        String.format("%s%s%s%s", "while (condition) {\n", "int x = 3;\n", "int x = 3;\n", "}\n"));
->>>>>>> 8d508c95
   }
 
   @Test
