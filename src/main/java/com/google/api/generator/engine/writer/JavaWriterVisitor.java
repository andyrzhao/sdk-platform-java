--- conflicted
+++ resolved
@@ -228,7 +228,6 @@
   }
 
   @Override
-<<<<<<< HEAD
   public void visit(AnonymousClassExpr anonymousClassExpr) {
     buffer.append("new");
     space();
@@ -240,7 +239,8 @@
     methods(anonymousClassExpr.methods());
     buffer.append(RIGHT_BRACE);
   }
-=======
+  
+  @Override
   public void visit(ThrowExpr throwExpr) {
     buffer.append(THROW);
     space();
@@ -266,7 +266,6 @@
     instanceofExpr.checkType().accept(this);
   }
 
->>>>>>> 387c2245
   /** =============================== STATEMENTS =============================== */
   @Override
   public void visit(ExprStatement exprStatement) {
