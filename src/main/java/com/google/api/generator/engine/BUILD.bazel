package(default_visibility = ["//visibility:public"])

filegroup(
    name = "engine_files",
    srcs = [
<<<<<<< HEAD
        "//src/main/java/com/google/api/generator/engine/basics:basics_files",
        "//src/main/java/com/google/api/generator/engine/format:format_files",
=======
        "//src/main/java/com/google/api/generator/engine/ast:ast_files",
>>>>>>> 8671b988
        "//src/main/java/com/google/api/generator/engine/lexicon:lexicon_files",
    ],
)

java_library(
    name = "engine",
    runtime_deps = [
<<<<<<< HEAD
        "//src/main/java/com/google/api/generator/engine/basics",
        "//src/main/java/com/google/api/generator/engine/format",
=======
        "//src/main/java/com/google/api/generator/engine/ast",
>>>>>>> 8671b988
        "//src/main/java/com/google/api/generator/engine/lexicon",
    ],
)<|MERGE_RESOLUTION|>--- conflicted
+++ resolved
@@ -3,12 +3,8 @@
 filegroup(
     name = "engine_files",
     srcs = [
-<<<<<<< HEAD
-        "//src/main/java/com/google/api/generator/engine/basics:basics_files",
         "//src/main/java/com/google/api/generator/engine/format:format_files",
-=======
         "//src/main/java/com/google/api/generator/engine/ast:ast_files",
->>>>>>> 8671b988
         "//src/main/java/com/google/api/generator/engine/lexicon:lexicon_files",
     ],
 )
@@ -16,12 +12,8 @@
 java_library(
     name = "engine",
     runtime_deps = [
-<<<<<<< HEAD
-        "//src/main/java/com/google/api/generator/engine/basics",
         "//src/main/java/com/google/api/generator/engine/format",
-=======
         "//src/main/java/com/google/api/generator/engine/ast",
->>>>>>> 8671b988
         "//src/main/java/com/google/api/generator/engine/lexicon",
     ],
 )